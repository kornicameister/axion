--- conflicted
+++ resolved
@@ -29,30 +29,17 @@
     )
 
     def __init__(
-<<<<<<< HEAD
-            self,
-            root_dir: Path,
-            configuration: conf.Configuration,
-            plugin_id: t.Union[plugin.PluginId, str],
-            *_: None,
-            **kwargs: t.Any,
-=======
         self,
         root_dir: Path,
         plugin_id: Union[PluginId, str],
         configuration: Configuration,
         *_: None,
         **kwargs: Any,
->>>>>>> d3b25ac2
     ) -> None:
         self.root_dir = root_dir
         self.plugin_id = plugin_id
 
-<<<<<<< HEAD
-        self.plugged = _plugins()[plugin.PluginId(plugin_id)](
-=======
         self.plugged = _plugins()[PluginId(plugin_id)](
->>>>>>> d3b25ac2
             configuration,
             **kwargs,
         )
