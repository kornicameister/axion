--- conflicted
+++ resolved
@@ -51,18 +51,13 @@
             EOF
       - restore_cache:
           keys:
-<<<<<<< HEAD
-            - pyenv-v9-{{ arch }}
-            - tox-v0-{{ arch }}
-=======
-            - pyenv-v7-{{ arch }}
-            - pyenv-v7-
+            - pyenv-v10-{{ arch }}
+            - pyenv-v10-
       - restore_cache:
           keys:
             - tox-v0-{{ arch }}-{{ checksum "requirements.txt" }}
             - tox-v0-{{ arch }}-
             - tox-v0-
->>>>>>> f8d8f957
       - run:
           name: Install Pythons
           command: |
@@ -71,14 +66,10 @@
             pyenv install 3.8.4 -s
             pyenv install 3.9-dev -s
       - save_cache:
-          key: pyenv-v9-{{ arch }}
+          key: pyenv-v10-{{ arch }}
           paths:
             - ~/.pyenv/versions/3.7.8
             - ~/.pyenv/versions/3.8.4
-      - save_cache:
-          key: tox-v0-{{ arch }}
-          paths:
-            - .tox
       - run:
           name: Mighty test run
           command: |
