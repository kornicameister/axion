--- conflicted
+++ resolved
@@ -1,9 +1,5 @@
 [mypy]
-<<<<<<< HEAD
-=======
 
->>>>>>> 607df0ad
-# output control
 pretty = False
 show_column_numbers = True
 show_error_context = True
